/*
 * MACIS Copyright (c) 2023, The Regents of the University of California,
 * through Lawrence Berkeley National Laboratory (subject to receipt of
 * any required approvals from the U.S. Dept. of Energy). All rights reserved.
 *
 * See LICENSE.txt for details
 */

#pragma once
#include <algorithm>
#include <cassert>
#include <macis/bitset_operations.hpp>
#include <numeric>

namespace macis {

/**
 *  @brief Generate canonical HF determinant.
 *
 *  Generates a string representation of the canonical HF determinant
 *  consisting of a specifed number of alpha and beta orbitals.
 *
 *  @tparam N Number of bits for the total bit string of the state
 *  @param[in] nalpha Number of occupied alpha orbitals in the HF state
 *  @param[in] nbeta  Number of occupied beta orbitals in the HF state
 *
 *  @returns The bitstring HF state consisting of the specified number of
 *    occupied orbitals.
 */
template <size_t N>
std::bitset<N> canonical_hf_determinant(uint32_t nalpha, uint32_t nbeta) {
  static_assert((N % 2) == 0, "N Must Be Even");
  std::bitset<N> alpha = full_mask<N>(nalpha);
  std::bitset<N> beta = full_mask<N>(nbeta) << (N / 2);
  return alpha | beta;
}

/**
 *  @brief Generate canonical HF determinant.
 *
 *  Generates a string representation of the canonical HF determinant
 *  consisting of a specifed number of alpha and beta orbitals. This variant
 *  does not assume energetic ordering of the HF orbitals.
 *
 *  TODO: This assumes restricted orbitals
 *
 *  @tparam N Number of bits for the total bit string of the state
 *  @param[in] nalpha  Number of occupied alpha orbitals in the HF state
 *  @param[in] nbeta   Number of occupied beta orbitals in the HF state
 *  @param[in] orb_ens Orbital eigenenergies.
 *
 *  @returns The bitstring HF state consisting of the specified number of
 *    occupied orbitals populated according to the ordering of `orb_ens`.
 */
template <size_t N>
std::bitset<N> canonical_hf_determinant(uint32_t nalpha, uint32_t nbeta,
                                        const std::vector<double>& orb_ens) {
  static_assert((N % 2) == 0, "N Must Be Even");
  // First, find the sorted indices for the orbital energies
  std::vector<size_t> idx(orb_ens.size());
  std::iota(idx.begin(), idx.end(), 0);
  std::stable_sort(idx.begin(), idx.end(), [&orb_ens](size_t i1, size_t i2) {
    return orb_ens[i1] < orb_ens[i2];
  });
  // Next, fill the electrons by energy
  std::bitset<N> alpha(0), beta(0);
  for(uint32_t i = 0; i < nalpha; i++) alpha.flip(idx[i]);
  for(uint32_t i = 0; i < nbeta; i++) beta.flip(idx[i] + N / 2);
  return alpha | beta;
}

/**
 *  @brief Generate the list of (un)occupied orbitals for a paricular state.
 *
 *  @tparam N Number of bits for the total bit string of the state
 *  @param[in]  norb   Number of orbitals used to describe the state (<= `N`)
 *  @param[in]  state  The state from which to determine orbital occupations.
 *  @param[out] occ    List of occupied orbitals in `state`
 *  @param[out] vir    List of unoccupied orbitals in `state`
 */
template <size_t N>
void bitset_to_occ_vir(size_t norb, std::bitset<N> state,
                       std::vector<uint32_t>& occ, std::vector<uint32_t>& vir) {
  occ = bits_to_indices(state);
  const auto nocc = occ.size();
  assert(nocc < norb);

  const auto nvir = norb - nocc;
  vir.resize(nvir);
  state = ~state;
  for(int i = 0; i < nvir; ++i) {
    auto a = ffs(state) - 1;
    vir[i] = a;
    state.flip(a);
  }
}

/**
 *  @brief Generate the list of (un)occupied orbitals for a paricular state,
 *         but considering only a subset of active orbitals.
 *
 *  TODO: Test this function
 *
 *  @tparam N Number of bits for the total bit string of the state
 *  @param[in]  norb   Number of orbitals used to describe the state (<= `N`)
 *  @param[in]  state  The state from which to determine orbital occupations.
 *  @param[out] occ    List of occupied active orbitals in `state`
 *  @param[out] vir    List of unoccupied active orbitals in `state`
 *  @param[in]  as_orbs: Orbital indices for the active orbitals to consider..
 */
template <size_t N>
void bitset_to_occ_vir_as(size_t norb, std::bitset<N> state,
                          std::vector<uint32_t>& occ,
                          std::vector<uint32_t>& vir,
                          const std::vector<uint32_t>& as_orbs) {
  occ.clear();
  for(const auto i : as_orbs)
    if(state[i]) occ.emplace_back(i);
  const auto nocc = occ.size();
  assert(nocc <= norb);

  const auto nvir = as_orbs.size() - nocc;
  vir.resize(nvir);
  auto it = vir.begin();
  for(const auto i : as_orbs)
    if(!state[i]) *(it++) = i;
}

template <size_t N>
void append_singles(std::bitset<N> state, const std::vector<uint32_t>& occ,
                    const std::vector<uint32_t>& vir,
                    std::vector<std::bitset<N>>& singles) {
  const size_t nocc = occ.size();
  const size_t nvir = vir.size();

  singles.clear();
  singles.reserve(nocc * nvir);

  for(size_t a = 0; a < nvir; ++a)
    for(size_t i = 0; i < nocc; ++i) {
      auto ex = std::bitset<N>(0).flip(occ[i]).flip(vir[a]);
      singles.emplace_back(state ^ ex);
    }
}

template <size_t N>
void append_doubles(std::bitset<N> state, const std::vector<uint32_t>& occ,
                    const std::vector<uint32_t>& vir,
                    std::vector<std::bitset<N>>& doubles) {
  const size_t nocc = occ.size();
  const size_t nvir = vir.size();

  doubles.clear();
  const size_t nv2 = (nvir * (nvir - 1)) / 2;
  const size_t no2 = (nocc * (nocc - 1)) / 2;
  doubles.reserve(nv2 * no2);

  for(size_t a = 0; a < nvir; ++a)
    for(size_t i = 0; i < nocc; ++i)
      for(size_t b = a + 1; b < nvir; ++b)
        for(size_t j = i + 1; j < nocc; ++j) {
          auto ex =
              std::bitset<N>(0).flip(occ[i]).flip(vir[a]).flip(occ[j]).flip(
                  vir[b]);
          doubles.emplace_back(state ^ ex);
        }
}

template <size_t N>
void generate_singles(size_t norb, std::bitset<N> state,
                      std::vector<std::bitset<N>>& singles) {
  std::vector<uint32_t> occ_orbs, vir_orbs;
  bitset_to_occ_vir(norb, state, occ_orbs, vir_orbs);

  singles.clear();
  append_singles(state, occ_orbs, vir_orbs, singles);
}

template <size_t N>
void generate_doubles(size_t norb, std::bitset<N> state,
                      std::vector<std::bitset<N>>& doubles) {
  std::vector<uint32_t> occ_orbs, vir_orbs;
  bitset_to_occ_vir(norb, state, occ_orbs, vir_orbs);

  doubles.clear();
  append_doubles(state, occ_orbs, vir_orbs, doubles);
}

template <size_t N>
void generate_singles_doubles(size_t norb, std::bitset<N> state,
                              std::vector<std::bitset<N>>& singles,
                              std::vector<std::bitset<N>>& doubles) {
  std::vector<uint32_t> occ_orbs, vir_orbs;
  bitset_to_occ_vir(norb, state, occ_orbs, vir_orbs);

  singles.clear();
  doubles.clear();
  append_singles(state, occ_orbs, vir_orbs, singles);
  append_doubles(state, occ_orbs, vir_orbs, doubles);
}

<<<<<<< HEAD


/**
 * @brief Generates single excitations for a given spin involving only the orbitals
 *        defined in the active space as_orbs.
 *
 * TODO: Test this function
 *
 * @param[in] size_t norb: Nr. of orbitals in the system.
 * @param[in] std::bitset<N>state : Half Slater determinant for which to compute the excitations,
 *            includes only one of the spin species.
 * @param[out] std::vector<std::bitset<N> >& singles: Vector storing the singly
 *             excited determinants from state, considering the active space.
 * @param[in] const std::vector<uint32_t> as_orbs: Vector with the indices of the active
 *            orbitals. Only excitations involving these orbitals will be formed.
 *
 * @author Carlos Mejuto Zaera
 * @date 28/01/2022
 */
=======
// TODO: Test this function
>>>>>>> af6f0218
template <size_t N>
void generate_singles_as(size_t norb, std::bitset<N> state,
                         std::vector<std::bitset<N>>& singles,
                         const std::vector<uint32_t>& as_orbs) {
  std::vector<uint32_t> occ_orbs, vir_orbs;
  bitset_to_occ_vir_as<N>(norb, state, occ_orbs, vir_orbs, as_orbs);

  singles.clear();
  append_singles(state, occ_orbs, vir_orbs, singles);
}

/**
 * @brief Generates single and double excitations for a given spin involving only the orbitals
 *        defined in the active space as_orbs.
 *
 * TODO: Test this function
 *
 * @param[in] size_t norb: Nr. of orbitals in the system.
 * @param[in] std::bitset<N>state : Half Slater determinant for which to compute the excitations,
 *            includes only one of the spin species.
 * @param[out] std::vector<std::bitset<N> >& singles: Vector storing the singly
 *             excited determinants from state, considering the active space.
 * @param[out] std::vector<std::bitset<N> >& doubles: Vector storing the doubly
 *             excited determinants from state, considering the active space.
 * @param[in] const std::vector<uint32_t> as_orbs: Vector with the indices of the active
 *            orbitals. Only excitations involving these orbitals will be formed.
 *
 * @author Carlos Mejuto Zaera
 * @date 28/01/2022
 */
template <size_t N>
void generate_singles_doubles_as(size_t norb, std::bitset<N> state,
                                 std::vector<std::bitset<N>>& singles,
                                 std::vector<std::bitset<N>>& doubles,
                                 const std::vector<uint32_t>& as_orbs) {
  std::vector<uint32_t> occ_orbs, vir_orbs;
  bitset_to_occ_vir_as<N>(norb, state, occ_orbs, vir_orbs, as_orbs);

  singles.clear();
  doubles.clear();
  append_singles(state, occ_orbs, vir_orbs, singles);
  append_doubles(state, occ_orbs, vir_orbs, doubles);
}

/**
 * @brief Generates single excitations for both spins involving only the orbitals
 *        defined in the active space as_orbs.
 *
 * TODO: Test this function
 *
 * @param[in] size_t norb: Nr. of orbitals in the system.
 * @param[in] std::bitset<N>state : Slater determinant for which to compute the excitations.
 * @param[out] std::vector<std::bitset<N> >& singles: Vector storing the singly
 *             excited determinants from state, considering the active space.
 * @param[in] const std::vector<uint32_t> as_orbs: Vector with the indices of the active
 *            orbitals. Only excitations involving these orbitals will be formed.
 *
 * @author Carlos Mejuto Zaera
 * @date 28/01/2022
 */
template <size_t N>
void generate_singles_spin_as(size_t norb, std::bitset<N> state,
                              std::vector<std::bitset<N>>& singles,
                              const std::vector<uint32_t> as_orbs) {
  auto state_alpha = bitset_lo_word(state);
  auto state_beta = bitset_hi_word(state);

  std::vector<std::bitset<N / 2>> singles_alpha, singles_beta;

  // Generate Spin-Specific singles
  generate_singles_as(norb, state_alpha, singles_alpha, as_orbs);
  generate_singles_as(norb, state_beta, singles_beta, as_orbs);

  auto state_alpha_expand = expand_bitset<N>(state_alpha);
  auto state_beta_expand = expand_bitset<N>(state_beta) << (N / 2);

  // Generate Singles in full space
  singles.clear();

  // Single Alpha + No Beta
  for(auto s_alpha : singles_alpha) {
    auto s_state = expand_bitset<N>(s_alpha);
    s_state = s_state | state_beta_expand;
    singles.emplace_back(s_state);
  }

  // No Alpha + Single Beta
  for(auto s_beta : singles_beta) {
    auto s_state = expand_bitset<N>(s_beta) << (N / 2);
    s_state = s_state | state_alpha_expand;
    singles.emplace_back(s_state);
  }
}

/**
 * @brief Generates single and double excitations for both spins involving only the orbitals
 *        defined in the active space as_orbs.
 *
 * TODO: Test this function
 *
 * @param[in] size_t norb: Nr. of orbitals in the system.
 * @param[in] std::bitset<N>state : Half Slater determinant for which to compute the excitations,
 *            includes only one of the spin species.
 * @param[out] std::vector<std::bitset<N> >& singles: Vector storing the singly
 *             excited determinants from state, considering the active space.
 * @param[out] std::vector<std::bitset<N> >& doubles: Vector storing the doubly
 *             excited determinants from state, considering the active space.
 * @param[in] const std::vector<uint32_t> as_orbs: Vector with the indices of the active
 *            orbitals. Only excitations involving these orbitals will be formed.
 *
 * @author Carlos Mejuto Zaera
 * @date 28/01/2022
 */
template <size_t N>
void generate_singles_doubles_spin_as(size_t norb, std::bitset<N> state,
                                      std::vector<std::bitset<N>>& singles,
                                      std::vector<std::bitset<N>>& doubles,
                                      const std::vector<uint32_t>& as_orbs) {
  auto state_alpha = bitset_lo_word(state);
  auto state_beta = bitset_hi_word(state);

  std::vector<std::bitset<N / 2>> singles_alpha, singles_beta;
  std::vector<std::bitset<N / 2>> doubles_alpha, doubles_beta;

  // Generate Spin-Specific singles / doubles
  generate_singles_doubles_as(norb, state_alpha, singles_alpha, doubles_alpha,
                              as_orbs);
  generate_singles_doubles_as(norb, state_beta, singles_beta, doubles_beta,
                              as_orbs);

  auto state_alpha_expand = expand_bitset<N>(state_alpha);
  auto state_beta_expand = expand_bitset<N>(state_beta) << (N / 2);

  // Generate Singles in full space
  singles.clear();

  // Single Alpha + No Beta
  for(auto s_alpha : singles_alpha) {
    auto s_state = expand_bitset<N>(s_alpha);
    s_state = s_state | state_beta_expand;
    singles.emplace_back(s_state);
  }

  // No Alpha + Single Beta
  for(auto s_beta : singles_beta) {
    auto s_state = expand_bitset<N>(s_beta) << (N / 2);
    s_state = s_state | state_alpha_expand;
    singles.emplace_back(s_state);
  }

  // Generate Doubles in full space
  doubles.clear();

  // Double Alpha + No Beta
  for(auto d_alpha : doubles_alpha) {
    auto d_state = expand_bitset<N>(d_alpha);
    d_state = d_state | state_beta_expand;
    doubles.emplace_back(d_state);
  }

  // No Alpha + Double Beta
  for(auto d_beta : doubles_beta) {
    auto d_state = expand_bitset<N>(d_beta) << (N / 2);
    d_state = d_state | state_alpha_expand;
    doubles.emplace_back(d_state);
  }

  // Single Alpha + Single Beta
  for(auto s_alpha : singles_alpha)
    for(auto s_beta : singles_beta) {
      auto d_state_alpha = expand_bitset<N>(s_alpha);
      auto d_state_beta = expand_bitset<N>(s_beta) << (N / 2);
      doubles.emplace_back(d_state_alpha | d_state_beta);
    }
}

template <size_t N>
void generate_singles_spin(size_t norb, std::bitset<N> state,
                           std::vector<std::bitset<N>>& singles) {
  auto state_alpha = bitset_lo_word(state);
  auto state_beta = bitset_hi_word(state);

  std::vector<std::bitset<N / 2>> singles_alpha, singles_beta;

  // Generate Spin-Specific singles / doubles
  generate_singles(norb, state_alpha, singles_alpha);
  generate_singles(norb, state_beta, singles_beta);

  auto state_alpha_expand = expand_bitset<N>(state_alpha);
  auto state_beta_expand = expand_bitset<N>(state_beta) << (N / 2);

  // Generate Singles in full space
  singles.clear();

  // Single Alpha + No Beta
  for(auto s_alpha : singles_alpha) {
    auto s_state = expand_bitset<N>(s_alpha);
    s_state = s_state | state_beta_expand;
    singles.emplace_back(s_state);
  }

  // No Alpha + Single Beta
  for(auto s_beta : singles_beta) {
    auto s_state = expand_bitset<N>(s_beta) << (N / 2);
    s_state = s_state | state_alpha_expand;
    singles.emplace_back(s_state);
  }
}

template <size_t N>
void generate_singles_doubles_spin(size_t norb, std::bitset<N> state,
                                   std::vector<std::bitset<N>>& singles,
                                   std::vector<std::bitset<N>>& doubles) {
  auto state_alpha = bitset_lo_word(state);
  auto state_beta = bitset_hi_word(state);

  std::vector<std::bitset<N / 2>> singles_alpha, singles_beta;
  std::vector<std::bitset<N / 2>> doubles_alpha, doubles_beta;

  // Generate Spin-Specific singles / doubles
  generate_singles_doubles(norb, state_alpha, singles_alpha, doubles_alpha);
  generate_singles_doubles(norb, state_beta, singles_beta, doubles_beta);

  auto state_alpha_expand = expand_bitset<N>(state_alpha);
  auto state_beta_expand = expand_bitset<N>(state_beta) << (N / 2);

  // Generate Singles in full space
  singles.clear();

  // Single Alpha + No Beta
  for(auto s_alpha : singles_alpha) {
    auto s_state = expand_bitset<N>(s_alpha);
    s_state = s_state | state_beta_expand;
    singles.emplace_back(s_state);
  }

  // No Alpha + Single Beta
  for(auto s_beta : singles_beta) {
    auto s_state = expand_bitset<N>(s_beta) << (N / 2);
    s_state = s_state | state_alpha_expand;
    singles.emplace_back(s_state);
  }

  // Generate Doubles in full space
  doubles.clear();

  // Double Alpha + No Beta
  for(auto d_alpha : doubles_alpha) {
    auto d_state = expand_bitset<N>(d_alpha);
    d_state = d_state | state_beta_expand;
    doubles.emplace_back(d_state);
  }

  // No Alpha + Double Beta
  for(auto d_beta : doubles_beta) {
    auto d_state = expand_bitset<N>(d_beta) << (N / 2);
    d_state = d_state | state_alpha_expand;
    doubles.emplace_back(d_state);
  }

  // Single Alpha + Single Beta
  for(auto s_alpha : singles_alpha)
    for(auto s_beta : singles_beta) {
      auto d_state_alpha = expand_bitset<N>(s_alpha);
      auto d_state_beta = expand_bitset<N>(s_beta) << (N / 2);
      doubles.emplace_back(d_state_alpha | d_state_beta);
    }
}

template <size_t N>
void generate_cisd_hilbert_space(size_t norb, std::bitset<N> state,
                                 std::vector<std::bitset<N>>& dets) {
  dets.clear();
  dets.emplace_back(state);
  std::vector<std::bitset<N>> singles, doubles;
  generate_singles_doubles_spin(norb, state, singles, doubles);
  dets.insert(dets.end(), singles.begin(), singles.end());
  dets.insert(dets.end(), doubles.begin(), doubles.end());
}

template <size_t N>
std::vector<std::bitset<N>> generate_cisd_hilbert_space(size_t norb,
                                                        std::bitset<N> state) {
  std::vector<std::bitset<N>> dets;
  generate_cisd_hilbert_space(norb, state, dets);
  return dets;
}

template <size_t N>
std::vector<std::bitset<N>> generate_combs(uint64_t nbits, uint64_t nset) {
  std::vector<bool> v(nbits, false);
  std::fill_n(v.begin(), nset, true);
  std::vector<std::bitset<N>> store;

  do {
    std::bitset<N> temp = 0ul;
    std::bitset<N> one = 1ul;
    for(uint64_t i = 0; i < nbits; ++i)
      if(v[i]) {
        temp = temp | (one << i);
      }
    store.emplace_back(temp);

  } while(std::prev_permutation(v.begin(), v.end()));

  return store;
}

template <size_t N>
std::vector<std::bitset<N>> generate_hilbert_space(size_t norbs, size_t nalpha,
                                                   size_t nbeta) {
  // Get all alpha and beta combs
  auto alpha_dets = generate_combs<N>(norbs, nalpha);
  auto beta_dets = generate_combs<N>(norbs, nbeta);

  std::vector<std::bitset<N>> states;
  states.reserve(alpha_dets.size() * beta_dets.size());
  for(auto alpha_det : alpha_dets)
    for(auto beta_det : beta_dets) {
      std::bitset<N> state = alpha_det | (beta_det << (N / 2));
      states.emplace_back(state);
    }

  return states;
}

template <size_t N>
void generate_cis_hilbert_space(size_t norb, std::bitset<N> state,
                                std::vector<std::bitset<N>>& dets) {
  dets.clear();
  dets.emplace_back(state);
  std::vector<std::bitset<N>> singles;
  generate_singles_spin(norb, state, singles);
  dets.insert(dets.end(), singles.begin(), singles.end());
}

template <size_t N>
std::vector<std::bitset<N>> generate_cis_hilbert_space(size_t norb,
                                                       std::bitset<N> state) {
  std::vector<std::bitset<N>> dets;
  generate_cis_hilbert_space(norb, state, dets);
  return dets;
}

// TODO: Test this function
template <size_t N>
uint32_t first_occupied_flipped(std::bitset<N> state, std::bitset<N> ex) {
  return ffs(state & ex) - 1u;
}

// TODO: Test this function
template <size_t N>
double single_excitation_sign(std::bitset<N> state, unsigned p, unsigned q) {
  std::bitset<N> mask = 0ul;

  if(p > q) {
    mask = state & (full_mask<N>(p) ^ full_mask<N>(q + 1));
  } else {
    mask = state & (full_mask<N>(q) ^ full_mask<N>(p + 1));
  }
  return (mask.count() % 2) ? -1. : 1.;
}

// TODO: Test this function
template <size_t N>
inline auto single_excitation_sign_indices(std::bitset<N> bra,
                                           std::bitset<N> ket,
                                           std::bitset<N> ex) {
  auto o1 = first_occupied_flipped(ket, ex);
  auto v1 = first_occupied_flipped(bra, ex);
  auto sign = single_excitation_sign(ket, v1, o1);

  return std::make_tuple(o1, v1, sign);
}

// TODO: Test this function
template <size_t N>
inline auto doubles_sign_indices(std::bitset<N> bra, std::bitset<N> ket,
                                 std::bitset<N> ex) {
  const auto o1 = first_occupied_flipped(ket, ex);
  const auto v1 = first_occupied_flipped(bra, ex);
  auto sign = single_excitation_sign(ket, v1, o1);

  ket.flip(o1).flip(v1);
  ex.flip(o1).flip(v1);

  const auto o2 = first_occupied_flipped(ket, ex);
  const auto v2 = first_occupied_flipped(bra, ex);
  sign *= single_excitation_sign(ket, v2, o2);

  return std::make_tuple(o1, v1, o2, v2, sign);
}

// TODO: Test this function
template <size_t N>
inline auto doubles_sign(std::bitset<N> bra, std::bitset<N> ket,
                         std::bitset<N> ex) {
  auto [p, q, r, s, sign] = doubles_sign_indices(bra, ket, ex);
  return sign;
}

// TODO: Test this function
template <size_t N>
void generate_residues(std::bitset<N> state, std::vector<std::bitset<N>>& res) {
  auto state_alpha = bitset_lo_word(state);
  auto state_beta = bitset_hi_word(state);

  auto occ_alpha = bits_to_indices(state_alpha);
  const int nalpha = occ_alpha.size();

  auto occ_beta = bits_to_indices(state_beta);
  const int nbeta = occ_beta.size();

  std::bitset<N> state_alpha_full = expand_bitset<N>(state_alpha);
  std::bitset<N> state_beta_full = expand_bitset<N>(state_beta);
  state_beta_full = state_beta_full << (N / 2);

  std::bitset<N / 2> one = 1ul;

  // Double alpha
  for(auto i = 0; i < nalpha; ++i)
    for(auto j = i + 1; j < nalpha; ++j) {
      auto mask = (one << occ_alpha[i]) | (one << occ_alpha[j]);
      std::bitset<N> _r = expand_bitset<N>(state_alpha & ~mask);
      res.emplace_back(_r | state_beta_full);
    }

  // Double beta
  for(auto i = 0; i < nbeta; ++i)
    for(auto j = i + 1; j < nbeta; ++j) {
      auto mask = (one << occ_beta[i]) | (one << occ_beta[j]);
      std::bitset<N> _r = expand_bitset<N>(state_beta & ~mask) << (N / 2);
      res.emplace_back(_r | state_alpha_full);
    }

  // Mixed
  for(auto i = 0; i < nalpha; ++i)
    for(auto j = 0; j < nbeta; ++j) {
      std::bitset<N> mask = expand_bitset<N>(one << occ_alpha[i]);
      mask = mask | (expand_bitset<N>(one << occ_beta[j]) << (N / 2));
      res.emplace_back(state & ~mask);
    }
}

template <size_t N>
std::string to_canonical_string(std::bitset<N> state) {
  static_assert((N % 2) == 0, "N Odd");
  auto state_alpha = bitset_lo_word(state);
  auto state_beta = bitset_hi_word(state);
  std::string str;
  for(size_t i = 0; i < N / 2; ++i) {
    if(state_alpha[i] and state_beta[i])
      str.push_back('2');
    else if(state_alpha[i])
      str.push_back('u');
    else if(state_beta[i])
      str.push_back('d');
    else
      str.push_back('0');
  }
  return str;
}

template <size_t N>
std::bitset<N> from_canonical_string(std::string str) {
  std::bitset<N> state_alpha(0), state_beta(0);
  for(auto i = 0ul; i < str.length(); ++i) {
    if(str[i] == '2') {
      state_alpha.set(i);
      state_beta.set(i);
    } else if(str[i] == 'u') {
      state_alpha.set(i);
    } else if(str[i] == 'd') {
      state_beta.set(i);
    }
  }
  auto state = state_alpha | (state_beta << (N / 2));
  return state;
}

}  // namespace macis<|MERGE_RESOLUTION|>--- conflicted
+++ resolved
@@ -199,7 +199,6 @@
   append_doubles(state, occ_orbs, vir_orbs, doubles);
 }
 
-<<<<<<< HEAD
 
 
 /**
@@ -219,9 +218,6 @@
  * @author Carlos Mejuto Zaera
  * @date 28/01/2022
  */
-=======
-// TODO: Test this function
->>>>>>> af6f0218
 template <size_t N>
 void generate_singles_as(size_t norb, std::bitset<N> state,
                          std::vector<std::bitset<N>>& singles,
