#include "ut_common.hpp"
#include <macis/fcidump.hpp>
#include <macis/util/fock_matrices.hpp>
#include <iomanip>

TEST_CASE("Fock Matrices") {
  ROOT_ONLY(MPI_COMM_WORLD);

  const size_t norb  = macis::read_fcidump_norb(water_ccpvdz_fcidump);
  const size_t norb2 = norb  * norb;
  const size_t norb4 = norb2 * norb2;

  using macis::NumOrbital;
  using macis::NumInactive;
  using macis::NumActive;
  using macis::NumVirtual;

  std::vector<double> T(norb2), V(norb4);
  macis::read_fcidump_1body(water_ccpvdz_fcidump, T.data(), norb);
  macis::read_fcidump_2body(water_ccpvdz_fcidump, V.data(), norb);

  SECTION("Inactive Fock Matrix + Energy") {

    std::vector<double> ref_sums = {
      -1.0954327626528054e+02, -7.9049334675325397e+01, -5.5421794916425746e+01,
      -3.2896413433510098e+01, -9.6790625410977995e+00,  1.3541890926738670e+01,
       2.8118988584004747e+01,  4.2282474623774370e+01,  6.1330877241905775e+01,
       8.0462280904553381e+01,  1.0115739942244966e+02,  1.2234906887017347e+02,
       1.4193737383338043e+02,  1.6158815460036422e+02,  1.8055391956530423e+02,
       1.9946376174456546e+02,  2.2023047024882104e+02,  2.3908456464316561e+02,
       2.6013779050396846e+02,  2.8151944194600628e+02,  3.0499216988942629e+02,
       3.2832856341497029e+02,  3.5190406182710450e+02,  3.7494850617879558e+02
    };

    std::vector<double> ref_ene = {
       0.0000000000000000e+00, -6.1315494224913593e+01, -7.2212778636226929e+01,
      -7.9040381402513631e+01, -8.3471297093533877e+01, -8.5217981091537155e+01,
      -8.4546001263510988e+01, -8.2730095439120404e+01, -7.8127776664404351e+01,
      -7.1592548154010231e+01, -6.2930084392284229e+01, -5.2096342927325999e+01,
      -3.9855391765969998e+01, -2.5412026151032496e+01, -8.6447385900261242e+00,
       9.9027251048627019e+00,  3.0946082901947307e+01,  5.3450370843339400e+01,
       8.0911983168177073e+01,  1.1078946373217127e+02,  1.4537422212238749e+02,
       1.8291223010717863e+02,  2.2328918072756994e+02,  2.6673925924545023e+02
    };

    std::vector<double> Fi(norb2,0.0);
    for(size_t i = 0; i < norb; ++i) {
      NumInactive ninact(i);
      macis::inactive_fock_matrix(NumOrbital(norb), ninact,
        T.data(), norb, V.data(), norb, Fi.data(), norb);
      double sum = std::accumulate(Fi.begin(),Fi.end(),0.0);
      REQUIRE(sum == Approx(ref_sums[i]));

      double E = macis::inactive_energy(ninact, T.data(), norb,
        Fi.data(), norb);
      REQUIRE(E == Approx(ref_ene[i]));
    }

  }




  SECTION("Active Space Hamiltonian") {
    NumInactive ninact(1);
    NumActive   nact(8);

    // Compute the inactive Fock matrix
    std::vector<double> Fi_ref(norb2);
    macis::inactive_fock_matrix(NumOrbital(norb), ninact,
      T.data(), norb, V.data(), norb, Fi_ref.data(), norb );


    std::vector<double> T_active(nact.get() * nact.get()),
      V_active(T_active.size() * T_active.size()),
      Fi(norb2);
    macis::active_hamiltonian(NumOrbital(norb), nact, ninact,
      T.data(), norb, V.data(), norb, Fi.data(), norb,
      T_active.data(), nact.get(), V_active.data(), nact.get());

    for( auto i = 0; i < norb2; ++i ) 
      REQUIRE(Fi[i] == Approx(Fi_ref[i]));


    macis::matrix_span<double> Ta(T_active.data(),nact.get(),nact.get());
    macis::matrix_span<double> Fi_span(Fi.data(),norb,norb);

    auto act_range = std::make_pair(ninact.get(), ninact.get() + nact.get());
<<<<<<< HEAD
    auto Fi_active = macis::stdex::submdspan(Fi_span, act_range, act_range);
=======
    auto Fi_active = asci::KokkosEx::submdspan(Fi_span, act_range, act_range);
>>>>>>> 779ecdf9
    for( auto i = 0; i < nact.get(); ++i )
    for( auto j = 0; j < nact.get(); ++j ) {
      REQUIRE(Ta(i,j) == Fi_active(i,j));
    }
    
    macis::rank4_span<double> V_span(V.data(),norb,norb,norb,norb);
    auto V_act_span = 
<<<<<<< HEAD
      macis::stdex::submdspan(V_span,act_range,act_range,act_range,act_range);
    macis::rank4_span<double> 
=======
      asci::KokkosEx::submdspan(V_span,act_range,act_range,act_range,act_range);
    asci::rank4_span<double> 
>>>>>>> 779ecdf9
      Va(V_active.data(),nact.get(),nact.get(),nact.get(),nact.get());
    for( auto i = 0; i < nact.get(); ++i )
    for( auto j = 0; j < nact.get(); ++j )
    for( auto k = 0; k < nact.get(); ++k )
    for( auto l = 0; l < nact.get(); ++l ) {
      REQUIRE(Va(i,j,k,l) == V_act_span(i,j,k,l));
    }
  }

  SECTION("Active Fock") {
    NumInactive ninact(1);
    NumActive   nact(8);

    // Read RDMs
    size_t na2 = nact.get() * nact.get();
    size_t na4 = na2 * na2;
    std::vector<double> active_1rdm(na2), active_2rdm(na4);
    macis::read_rdms_binary(water_ccpvdz_rdms_fname, nact.get(), active_1rdm.data(), nact.get(),
      active_2rdm.data(), nact.get());

    REQUIRE(active_1rdm.size() == nact.get()*nact.get());
    std::vector<double> Fa(norb2);
    macis::active_fock_matrix(NumOrbital(norb), ninact, nact,
      V.data(), norb, active_1rdm.data(), nact.get(),
      Fa.data(), norb);
    auto sum = std::accumulate(Fa.begin(),Fa.end(),0.0);
    REQUIRE( sum == Approx(9.2434393637673907e+01) );
  }

  SECTION("Auxillary Q") {
    NumInactive ninact(1);
    NumActive   nact(8);

    // Read RDMs
    size_t na2 = nact.get() * nact.get();
    size_t na4 = na2 * na2;
    std::vector<double> active_1rdm(na2), active_2rdm(na4);
    macis::read_rdms_binary(water_ccpvdz_rdms_fname, nact.get(), active_1rdm.data(), nact.get(),
      active_2rdm.data(), nact.get());

    std::vector<double> Q(nact.get()*norb);
    macis::aux_q_matrix(nact, NumOrbital(norb), ninact, V.data(), norb, 
      active_2rdm.data(), nact.get(), Q.data(), nact.get());
    auto sum = std::accumulate(Q.begin(),Q.end(),0.0);
    REQUIRE( sum == Approx(2.609524939005e+01) );
  }

  SECTION("Generalized Fock Matrix") {
    NumInactive ninact(1);
    NumActive   nact(8);

    // Read RDMs
    size_t na2 = nact.get() * nact.get();
    size_t na4 = na2 * na2;
    std::vector<double> active_1rdm(na2), active_2rdm(na4);
    macis::read_rdms_binary(water_ccpvdz_rdms_fname, nact.get(), active_1rdm.data(), nact.get(),
      active_2rdm.data(), nact.get());

    // Compute Intermediates
    std::vector<double> Fi(norb2,0.0), Fa(norb2,0.0), Q(nact.get() * norb);
    macis::inactive_fock_matrix(NumOrbital(norb), ninact,
      T.data(), norb, V.data(), norb, Fi.data(), norb);
    macis::active_fock_matrix(NumOrbital(norb), ninact, nact,
      V.data(), norb, active_1rdm.data(), nact.get(),
      Fa.data(), norb);
    macis::aux_q_matrix(nact, NumOrbital(norb), ninact, V.data(), norb, 
      active_2rdm.data(), nact.get(), Q.data(), nact.get());

    std::vector<double> F(norb2,0.0);
    const double ref_sum = -4.7465630072124384e+01;
    SECTION("From All Intermediates") {
      macis::generalized_fock_matrix(NumOrbital(norb),ninact, nact,
        Fi.data(), norb, Fa.data(), norb, active_1rdm.data(), nact.get(),
        Q.data(), nact.get(), F.data(), norb);
      auto sum = std::accumulate(F.begin(),F.end(),0.0);
      REQUIRE(sum == Approx(ref_sum));
    }

    SECTION("From Inactive Intermediates") {
      macis::generalized_fock_matrix_comp_mat1(NumOrbital(norb),ninact, nact,
        Fi.data(), norb, V.data(), norb, active_1rdm.data(), nact.get(), 
        active_2rdm.data(), nact.get(), F.data(), norb);
      auto sum = std::accumulate(F.begin(),F.end(),0.0);
      REQUIRE(sum == Approx(ref_sum));
    }

    SECTION("From No Intermediates") {
      macis::generalized_fock_matrix_comp_mat2(NumOrbital(norb),ninact, nact,
        T.data(), norb, V.data(), norb, active_1rdm.data(), nact.get(), 
        active_2rdm.data(), nact.get(), F.data(), norb);
      auto sum = std::accumulate(F.begin(),F.end(),0.0);
      REQUIRE(sum == Approx(ref_sum));
    }
  }

  SECTION("Energy from Generalized Fock") {
    NumInactive ninact(1);
    NumActive   nact(8);

    // Read RDMs
    size_t na2 = nact.get() * nact.get();
    size_t na4 = na2 * na2;
    std::vector<double> active_1rdm(na2), active_2rdm(na4);
    macis::read_rdms_binary(water_ccpvdz_rdms_fname, nact.get(), active_1rdm.data(), nact.get(),
      active_2rdm.data(), nact.get());

    // Compute Fock
    std::vector<double> F(norb2,0.0);
    macis::generalized_fock_matrix_comp_mat2(NumOrbital(norb),ninact, nact,
      T.data(), norb, V.data(), norb, active_1rdm.data(), nact.get(), 
      active_2rdm.data(), nact.get(), F.data(), norb);

    // Compute energy
    auto E = macis::energy_from_generalized_fock(ninact, nact, T.data(), norb,
      active_1rdm.data(), nact.get(), F.data(), norb);
    REQUIRE(E == Approx(-8.5250440649419417e+01));
  }

  
}<|MERGE_RESOLUTION|>--- conflicted
+++ resolved
@@ -86,11 +86,7 @@
     macis::matrix_span<double> Fi_span(Fi.data(),norb,norb);
 
     auto act_range = std::make_pair(ninact.get(), ninact.get() + nact.get());
-<<<<<<< HEAD
-    auto Fi_active = macis::stdex::submdspan(Fi_span, act_range, act_range);
-=======
-    auto Fi_active = asci::KokkosEx::submdspan(Fi_span, act_range, act_range);
->>>>>>> 779ecdf9
+    auto Fi_active = macis::KokkosEx::submdspan(Fi_span, act_range, act_range);
     for( auto i = 0; i < nact.get(); ++i )
     for( auto j = 0; j < nact.get(); ++j ) {
       REQUIRE(Ta(i,j) == Fi_active(i,j));
@@ -98,13 +94,8 @@
     
     macis::rank4_span<double> V_span(V.data(),norb,norb,norb,norb);
     auto V_act_span = 
-<<<<<<< HEAD
-      macis::stdex::submdspan(V_span,act_range,act_range,act_range,act_range);
+      macis::KokkosEx::submdspan(V_span,act_range,act_range,act_range,act_range);
     macis::rank4_span<double> 
-=======
-      asci::KokkosEx::submdspan(V_span,act_range,act_range,act_range,act_range);
-    asci::rank4_span<double> 
->>>>>>> 779ecdf9
       Va(V_active.data(),nact.get(),nact.get(),nact.get(),nact.get());
     for( auto i = 0; i < nact.get(); ++i )
     for( auto j = 0; j < nact.get(); ++j )
