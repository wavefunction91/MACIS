--- conflicted
+++ resolved
@@ -7,15 +7,10 @@
 
 # CMake Modules
 list( APPEND CMAKE_MODULE_PATH ${PROJECT_SOURCE_DIR}/cmake )
-<<<<<<< HEAD
 include( macis-cmake-modules )
-find_package( OpenMP )
-=======
-include( asci-cmake-modules )
-if( ASCI_ENABLE_OPENMP )
+if( MACIS_ENABLE_OPENMP )
   find_package(OpenMP)
 endif()
->>>>>>> 779ecdf9
 
 add_subdirectory(src)
 
