--- conflicted
+++ resolved
@@ -73,12 +73,8 @@
 
 template <typename T, typename index_t, typename Alloc>
 void coo_matrix<T, index_t, Alloc>::expand_from_triangle() {
-<<<<<<< HEAD
 
 #ifdef SPARSEXX_ENABLE_RANGES_V3
-=======
-#if SPARSEXX_ENABLE_RANGES_V3
->>>>>>> 12cb760e
 
   auto idx_zip = ranges::views::zip(rowind_, colind_);
 
